#extend("trunk"):
    #export("body"):
    	<div class="container-md ms-0 mt-2 mb-5">
			<div class="card mb-2">	
				#if(dailyTheme.image):
					<img class="card-img" src="/api/v3/image/full/#(dailyTheme.image)" alt="Daily Theme Image">
 					<div class="card-img-overlay">
						<div class="card-header bg-primary-50">
							<span class="text-white">
								<b>Today's Theme: #(dailyTheme.title)</b>
							</span>
						</div>
						<div class="card-body bg-light-50">
							#(dailyTheme.info)
						</div>
					</div>
				#else:
					<div class="card-header bg-primary">
						<span class="text-white">
							<b>Today's Theme: #(dailyTheme.title)</b>
						</span>
					</div>
					<div class="card-body bg-light">
						#formatTwarrtText(dailyTheme.info)
					</div>
					#if(dailyTheme.image):
						<img class="card-img-bottom" src="/api/v3/image/full/#(dailyTheme.image)" alt="Daily Theme Image">
					#endif
				#endif
			</div>

			#if(count(announcements) > 0):
				<h4><b>Announcements</b></h4>
				#for(ann in announcements):
					<div class="card mb-2">	
						<div class="card-header bg-success">
							<span class="text-white">
								<b>From:</b> #userByline(ann.author, "link-light")
							</span>
						</div>
						<div class="card-body bg-light">
<<<<<<< HEAD
							#(ann.text)<br>
							<span class="text-muted"><i>Display Until #staticTime(ann.displayUntil)</i></span>
=======
							#formatTwarrtText(ann.text)<br>
							<span class="text-muted"><i>Display Until #date(ann.displayUntil, "MMM dd, hh:mm:ss a")</i></span>
>>>>>>> 081a28c7
						</div>
					</div>
				#endfor
			#endif
						
			#if(trunk.alertCounts.newTwarrtMentionCount > 0 || trunk.alertCounts.newForumMentionCount > 0):
				<h6><b>Notifications</b></h6>
			#endif
			<div class="list-group">
			#if(trunk.alertCounts.newTwarrtMentionCount > 0):
				<a class="list-group-item list-group-item-action" href="/tweets?mentions=#(trunk.username)">
					You have #(trunk.alertCounts.newTwarrtMentionCount) new tweet @mentions
				</a>
			#endif
			#if(trunk.alertCounts.newForumMentionCount > 0):
				<a class="list-group-item list-group-item-action" href="/forumpost/mentions">
					You have #(trunk.alertCounts.newForumMentionCount) new forum @mentions
				</a>
			#endif
			#if(trunk.userIsLoggedIn):
				<div class="row mt-2">
					<div class="col">
						<h4><b>Things to Do:</b></h4>
					</div>
				</div>
				<div class="row mb-2">
					<div class="col">
						<ul class="list-group">
							<li class="list-group-item"><a href="/profile">View your User Profile</a></li>
							<li class="list-group-item"><a href="/blocks">Manage Muted and Blocked Users</a></li>
							<li class="list-group-item"><a href="/alertwords">Manage Alert and Mute Keywords</a></li>
							<li class="list-group-item"><a href="/createAltAccount">Create an Alt Account</a></li>
							<li class="list-group-item"><a href="/codeOfConduct">Read the Code of Conduct</a></li>
						</ul>
					</div>
				</div>
			#else:
				<div class="row my-2">
					<div class="col">
						<b>You are currently logged out</b><br>
						<p>Use the links below to log in or create an account.</p><p>While logged out, Tweets, Forums, Seamail, and Looking For Group will not be available.</p>
					</div>
				</div>
				<div class="row mb-2">
					<div class="col">
						<a class="btn btn-outline-primary" href="/login">Login</a>
						<a class="btn btn-outline-primary" href="/createAccount">Create Account</a>
					</div>
				</div>
				<div class="row mb-2">
					<div class="col">
						<a href="/codeOfConduct">Read the Code of Conduct</a>
					</div>
				</div>
			#endif
		</div>
    #endexport
#endextend<|MERGE_RESOLUTION|>--- conflicted
+++ resolved
@@ -39,13 +39,8 @@
 							</span>
 						</div>
 						<div class="card-body bg-light">
-<<<<<<< HEAD
-							#(ann.text)<br>
+							#formatTwarrtText(ann.text)<br>
 							<span class="text-muted"><i>Display Until #staticTime(ann.displayUntil)</i></span>
-=======
-							#formatTwarrtText(ann.text)<br>
-							<span class="text-muted"><i>Display Until #date(ann.displayUntil, "MMM dd, hh:mm:ss a")</i></span>
->>>>>>> 081a28c7
 						</div>
 					</div>
 				#endfor
