import Vapor

/// structs in this file should only be used by Admin APIs, that is: API calls that require administrator access.

/// For admins to create and edit Annoucements.
public struct AnnouncementCreateData: Content {
	/// The text of the announcement
	var text: String
	/// How long to display the announcement to users. User-level API route methods will only return this Announcement until this time. 
	var displayUntil: Date
}

extension AnnouncementCreateData: RCFValidatable {
	func runValidations(using decoder: ValidatingDecoder) throws {
		let tester = try decoder.validator(keyedBy: CodingKeys.self)
		tester.validate(!text.isEmpty, forKey: .text, or: "Text cannot be empty")
		tester.validate(text.count < 2000, forKey: .text, or: "Announcement text has a 2000 char limit")
		tester.validate(displayUntil > Date(), forKey: .displayUntil, or: "Announcement DisplayUntil date must be in the future.")
	}
}

/// For admins to upload new daily themes, or edit existing ones.
public struct DailyThemeUploadData: Content {
	/// A short string describing the day's theme. e.g. "Cosplay Day", or "Pajamas Day", or "Science Day".
	var title: String
	/// A longer string describing the theme, possibly with a call to action for users to participate.
	var info: String
	/// An optional image that relates to the theme.
	var image: ImageUploadData?
	/// Day of cruise, counted from `Settings.shared.cruiseStartDate`. 0 is embarkation day. Values could be negative (e.g. Day -1 is "Anticipation Day")
	var cruiseDay: Int32				
}

/// Used to update the `Event` database.
///
/// Required by: `POST /api/v3/events/update`
///
/// See `EventController.eventsUpdateHandler(_:data:)`.
public struct EventsUpdateData: Content {
    /// The `.ics` event schedule file.
    var schedule: String
}

/// Used to validate changes to the `Event` database. This public struct shows the differrences between the current schedule and the 
/// (already uploaded but not processed) updated schedule. Event identity is based on the `uid` field--two events with the same
/// `uid` are the same event, and if they show different times, we conclude the event's time changed. Two events with different `uid`s
/// are different events, even if all other fields are exactly the same.
/// 
/// Events that are added or deleted will only appear in deleted or created event arrays. Modified events could appear in any or all of the 3 modification arrays.
/// Deleted events take their contents from the database. All other arrays take content from the update.
///
/// Required by: `POST /api/v3/admin/schedule/verify`
///
/// See `EventController.eventsUpdateHandler(_:data:)`.
public struct EventUpdateDifferenceData: Content {
	/// Events in db but not in update. EventData is based on the current db values.
	var deletedEvents: [EventData] = []
	/// Events in update but not in db. 
	var createdEvents: [EventData] = []
	/// Events that will change their time as part of the update. Items here can also show up in `locationChangeEvents` and `minorChangeEvents`.
	var timeChangeEvents: [EventData] = []
	var locationChangeEvents: [EventData] = []
	var minorChangeEvents: [EventData] = []
}

/// Returns general info about registration codes.
/// 
/// Each passenger gets sent an email with a unique registration code; the reg code allows them to create verified accounts.
/// This struct lets the admins quickly view some basic stats on account usage.
public struct RegistrationCodeStatsData: Content {
	/// How many reg codes are in the database.
	var allocatedCodes: Int
	/// How many codes have been used to create verified accounts.
	var usedCodes: Int
	/// How many codes have not yet been used.
	var unusedCodes: Int
	/// This exists so that if admins create new reg codes for people who lost theirs, we can track it. 
	/// There isn't yet any API for admins to do this; the number will be 0.
	var adminCodes: Int
}

/// Used to enable/disable features. A featurePair with name: "kraken" and feature: "schedule" indicates the Schedule feature of the Kraken app.
/// When the server indicates this app:feature pair is disabled, the client app should not show the feature to users, and should avoid calling API calls
/// related to that feature. Either the app or feature field could be 'all'.
///
/// Used in: `SettingsAdminData`, `SettingsUpdateData`
public struct SettingsAppFeaturePair: Content {
	/// Should match a SwiftarrClientApp.rawValue
	var app: String
	/// Should match a SwiftarrFeature.rawValue
	var feature: String
}

/// Used to return the current `Settings` values. Doesn't update everything--some values aren't meant to be updated live, and others are 
///
/// Required by: `POST /api/v3/events/update`
///
/// See `EventController.eventsUpdateHandler(_:data:)`.
public struct SettingsAdminData: Content {
	var maxAlternateAccounts: Int
	var maximumTwarrts: Int
	var maximumForums: Int
	var maximumForumPosts: Int
	/// Max Image size in bytes. Images larger than this are rejected. The server separately enforces maximum x and y image dimensions, downsizing the 
	/// image if possible. Mostly this option is designed to reject very large gif images.
	var maxImageSize: Int
	var forumAutoQuarantineThreshold: Int
	var postAutoQuarantineThreshold: Int
	var userAutoQuarantineThreshold: Int
	var allowAnimatedImages: Bool
	/// Currently disabled app:feature pairs.
	var disabledFeatures: [SettingsAppFeaturePair]
<<<<<<< HEAD
	var displayTimeZoneAbbr: String
=======
	var shipWifiSSID: String?
>>>>>>> 081a28c7
}

extension SettingsAdminData {
	init(_ settings: Settings) {
		self.maxAlternateAccounts = settings.maxAlternateAccounts
		self.maximumTwarrts = settings.maximumTwarrts
		self.maximumForums = settings.maximumForums
		self.maximumForumPosts = settings.maximumForumPosts
		self.maxImageSize = settings.maxImageSize
		self.forumAutoQuarantineThreshold = settings.forumAutoQuarantineThreshold
		self.postAutoQuarantineThreshold = settings.postAutoQuarantineThreshold
		self.userAutoQuarantineThreshold = settings.userAutoQuarantineThreshold
		self.allowAnimatedImages = settings.allowAnimatedImages
		self.displayTimeZoneAbbr = settings.displayTimeZoneAbbr
		disabledFeatures = []
		for (app, features) in settings.disabledFeatures.value {
			for feature in features {
				disabledFeatures.append(SettingsAppFeaturePair(app: app.rawValue, feature: feature.rawValue))
			}
		}
		self.shipWifiSSID = settings.shipWifiSSID
	}
}

/// Used to update the `Settings` values. Doesn't update everything--some values aren't meant to be updated live. The updated values are saved so
/// that they'll persist through app launches. Any optional values set to nil are not used to update Settings values.
///
/// Required by: `POST /api/v3/events/update`
///
/// See `EventController.eventsUpdateHandler(_:data:)`.
public struct SettingsUpdateData: Content {
	var maxAlternateAccounts: Int?
	var maximumTwarrts: Int?
	var maximumForums: Int?
	var maximumForumPosts: Int?
	var maxImageSize: Int?
	var forumAutoQuarantineThreshold: Int?
	var postAutoQuarantineThreshold: Int?
	var userAutoQuarantineThreshold: Int?
	var allowAnimatedImages: Bool?
	/// Currently disabled app:feature pairs to enable. Note that `all` is treated as just another value here; you can't disable `all:forums` and then
	/// enable `swiftarr:forums` to disable forums everywhere but swiftarr. Only list deltas here; don't add every possible app:feature pair to this array.
	var enableFeatures: [SettingsAppFeaturePair]
	/// App:feature pairs to disable. Only list deltas here; no need to re-list currently disabled app:feature pairs..
	var disableFeatures: [SettingsAppFeaturePair]
<<<<<<< HEAD
	var displayTimeZoneAbbr: String?
=======
	/// The wifi name of the onboard wifi network
	var shipWifiSSID: String?
>>>>>>> 081a28c7
}<|MERGE_RESOLUTION|>--- conflicted
+++ resolved
@@ -110,11 +110,8 @@
 	var allowAnimatedImages: Bool
 	/// Currently disabled app:feature pairs.
 	var disabledFeatures: [SettingsAppFeaturePair]
-<<<<<<< HEAD
 	var displayTimeZoneAbbr: String
-=======
 	var shipWifiSSID: String?
->>>>>>> 081a28c7
 }
 
 extension SettingsAdminData {
@@ -160,10 +157,8 @@
 	var enableFeatures: [SettingsAppFeaturePair]
 	/// App:feature pairs to disable. Only list deltas here; no need to re-list currently disabled app:feature pairs..
 	var disableFeatures: [SettingsAppFeaturePair]
-<<<<<<< HEAD
+  /// Time zone to display to people
 	var displayTimeZoneAbbr: String?
-=======
 	/// The wifi name of the onboard wifi network
 	var shipWifiSSID: String?
->>>>>>> 081a28c7
 }