--- conflicted
+++ resolved
@@ -1294,14 +1294,9 @@
 		let event = try await forum.$scheduleEvent.query(on: req.db).first()
 
 		return try ForumData(forum: forum, creator: creatorHeader, 
-<<<<<<< HEAD
-				isFavorite: readerPivot?.isFavorite ?? false, posts: flattenedPosts, 
-				pager: pager, event: event)
-=======
 				isFavorite: readerPivot?.isFavorite ?? false,
 				isMuted: readerPivot?.isMuted ?? false,
-				posts: flattenedPosts, pager: pager)
->>>>>>> 23fb589b
+				posts: flattenedPosts, pager: pager, event: event)
 	}
 		
 	// Builds an array of PostData structures from the given posts, adding the user's bookmarks and likes
