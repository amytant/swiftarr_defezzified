--- conflicted
+++ resolved
@@ -512,102 +512,53 @@
 	var boardgameIDParam: PathComponent { PathComponent(":boardgame_id") }
 	var songIDParam: PathComponent { PathComponent(":karaoke_song_id") }
 	
-	@discardableResult func apiQuery<EncodableContent: Encodable>(_ req: Request, endpoint: String, method: HTTPMethod = .GET, 
-			defaultHeaders: HTTPHeaders? = nil, passThroughQuery: Bool = true, encodeContent: EncodableContent, 
+	@discardableResult func apiQuery<EncodableContent: Encodable>(_ req: Request, endpoint: String, query: [URLQueryItem]? = nil, 
+			method: HTTPMethod = .GET, defaultHeaders: HTTPHeaders? = nil, passThroughQuery: Bool = true, encodeContent: EncodableContent, 
 			beforeSend: (inout ClientRequest) throws -> () = { _ in }) async throws -> ClientResponse {
 		let encodeBeforeSend: (inout ClientRequest) throws -> () = { req in
 			try req.content.encode(encodeContent, as: .json)
 			try beforeSend(&req)
 		}
-		return try await apiQuery(req, endpoint: endpoint, method: method, defaultHeaders: defaultHeaders, 
+		return try await apiQuery(req, endpoint: endpoint, query: query, method: method, defaultHeaders: defaultHeaders, 
 				passThroughQuery: passThroughQuery, beforeSend: encodeBeforeSend)
 	}
 
-<<<<<<< HEAD
 	/// Call the Swiftarr API. This method pulls a user's token from their session data and adds it to the API call. 
 	/// By default it also forwards URL query parameters from the Site-level request to the API-level request.
 	///
 	/// We used to calculate the API URL from the request Host headers. But this proved untenable prior to boat 2022
 	/// due to NATing, DNS, and multi-layer networking. It was decided to explicitly make this a setting instead.
 	///
-	func apiQuery(_ req: Request, endpoint: String, method: HTTPMethod = .GET, defaultHeaders: HTTPHeaders? = nil,
-=======
-	/// Call the Swiftarr API. This method pulls a user's token from their session data and adds it to the API call. By default it also forwards URL query parameters
-	/// from the Site-level request to the API-level request. 
-	/// Previously, this method used the hostname and port from `application.http.server.configuration` to set the hostname and port to call.
-	/// However, if Swiftarr is launched with command line overrides for the host and port, the HTTPServer startup code uses those overrides instead of the 
-	/// values in the publicly accessible configuration, but does not update the values in the configuration. So, instead, we attempt to use the site-level Request's
-	/// `Host` header to get these values.
-	@discardableResult func apiQuery(_ req: Request, endpoint: String, method: HTTPMethod = .GET, defaultHeaders: HTTPHeaders? = nil,
->>>>>>> 0c63ac10
-			passThroughQuery: Bool = true,
+	@discardableResult func apiQuery(_ req: Request, endpoint: String, query: [URLQueryItem]? = nil, 
+			method: HTTPMethod = .GET, defaultHeaders: HTTPHeaders? = nil, passThroughQuery: Bool = true, 
 			beforeSend: (inout ClientRequest) throws -> () = { _ in }) async throws -> ClientResponse {
+		// Step 1: Make sure we add the Token Auth header to the API request. The user's auth token is saved in their
+		// session data.
 		var headers = defaultHeaders ?? HTTPHeaders()
 		if let token = req.session.data["token"], !headers.contains(name: "Authorization") {
    			headers.add(name: "Authorization", value: "Bearer \(token)")
-<<<<<<< HEAD
     	}
-		// There are a couple places where we encode query parameters into `endpoint` (additionally setting 
-		// passThroughQuery to false) so doing a URL.appendingPathSomething encodes the query as a path which
-		// is not what we want. We could make apiQuery accept a separate parameter for query but in the interest
-		// of not-refactoring too much we're gonna cheat and append via string.
-		let urlStr = Settings.shared.apiUrl.absoluteString + endpoint
-
-		// We need to mark apiQuery as `throws ->` above, but then that would require every caller
-		// to `try` it. That is better but holy shit is that a lot of code to edit and we're already
-		// refactoring for async/await so for now this is just gonna force-unwrap it and hope we never
-		// screw up until we refactor and enable the guard.
-		// guard let urlComponents = URLComponents(string: urlStr) else {
-		// 	throw Abort(.internalServerError, reason: "Unable to decode API URL components.")
-		// }
-		var urlComponents = URLComponents(string: urlStr)!
-
-		// req.url is actually a Vapor URI() which doesn't support some of the good things of URL().
-		// So to get easy access to the URLQueryItem's we'll turn the URI into a String into a URLComponents
-		// so we can have an [URLQueryItem]. Subject to the same guard/throws/force nonsense above.
-		// This gives further credence to adding a queryItems parameter to apiQuery.
-		let reqComponents = URLComponents(string: req.url.string)!
-
-		// Certain endpoints such as `/events` intercept query parameters and encode them into the `endpoint`
-		// themselves, and set `passThroughQuery`` to false. When it is true, we look at the original request (req)
-		// and pull out the query parameters from there as a string. Depending on whether there is already a query
-		// parameter present in the endpoint (which could happen) we need to intelligently append the request
-		// query to the endpoint query.
-		if passThroughQuery, let reqQueryItems = reqComponents.queryItems {
-			if urlComponents.queryItems != nil {
-				urlComponents.queryItems = urlComponents.queryItems! + reqQueryItems
-			} else {
-				urlComponents.queryItems = reqComponents.queryItems
-			}
+    	
+    	// Step 2: Generate URLComponents, extract a 'clean' path, append the 'clean' path for the endpoint.
+		guard var urlComponents = URLComponents(url: Settings.shared.apiUrl, resolvingAgainstBaseURL: true),
+				let apiPathURL = URL(string: urlComponents.path),
+				let endpointComponents = URLComponents(string: endpoint) else {
+		 	throw Abort(.internalServerError, reason: "Unable to decode API URL components.")
+		}
+		urlComponents.path = apiPathURL.appendingPathComponent(endpointComponents.path).absoluteString
+
+		// Step 3: Combine all sources of query items, producing an array of URLQueryItem
+		var combinedQueryItems = (urlComponents.queryItems ?? []) + (endpointComponents.queryItems ?? []) + (query ?? [])
+		if passThroughQuery, let requestQueryItems = URLComponents(string: req.url.string)?.queryItems {
+			combinedQueryItems.append(contentsOf: requestQueryItems)
+		}
+		urlComponents.queryItems = combinedQueryItems.count > 0 ? combinedQueryItems : nil
+    	
+    	// Step 4: Build an URL string from the components, call the API with it.
+    	guard let apiURLString = urlComponents.string else {
+		 	throw Abort(.internalServerError, reason: "Unable to build URL to API endpoint.")
     	}
-	
-		// We can enable this if we convert apiQuery to throws. See above for details.
-		// guard urlComponents.string != nil else {
-		// 	throw Abort(.internalServerError, reason: "Unable to determine internal API URL.")
-		// }
-    	return req.client.send(method, headers: headers, to: URI(string: urlComponents.string!), beforeSend: beforeSend).flatMapThrowing { response in
-			guard response.status.code < 300 else {
-				if let errorResponse = try? response.content.decode(ErrorResponse.self) {
-					throw errorResponse
-				}
-				throw Abort(response.status)
-=======
-		}
-		let hostname = req.application.http.server.configuration.hostname
-		let port = req.application.http.server.configuration.port
-		let host: String = req.headers.first(name: "Host") ?? "\(hostname):\(port)"
-		var urlStr = "http://\(host)/api/v3" + endpoint
-		if passThroughQuery, let queryStr = req.url.query {
-			// FIXME: Chintzy. Should convert to URLComponents and back.
-			if urlStr.contains("?") {
-				urlStr.append("&\(queryStr)")
-			}
-			else {
-				urlStr.append("?\(queryStr)")
->>>>>>> 0c63ac10
-			}
-		}
-		let response = try await req.client.send(method, headers: headers, to: URI(string: urlStr), beforeSend: beforeSend)
+		let response = try await req.client.send(method, headers: headers, to: URI(string: apiURLString), beforeSend: beforeSend)
 		guard response.status.code < 300 else {
 			if let errorResponse = try? response.content.decode(ErrorResponse.self) {
 				throw errorResponse
